{
  "name": "embed-api",
  "version": "0.1.0",
  "private": true,
  "scripts": {
    "dev": "next dev",
    "build": "next build",
    "start": "next start",
    "db:migrate": "prisma migrate dev",
    "seed": "node -r ts-node/register --env-file=.env prisma/seed.ts",
    "db:postinstall": "prisma generate && prisma migrate deploy",
    "postinstall": "prisma generate"
  },
  "dependencies": {
    "@prisma/client": "6.2.1",
<<<<<<< HEAD
    "@simplewebauthn/browser": "^13.1.0",
    "@simplewebauthn/server": "^13.1.0",
    "@supabase/supabase-js": "^2.47.15",
=======
    "@supabase/ssr": "^0.5.2",
    "@supabase/supabase-js": "^2.48.1",
>>>>>>> fdddc342
    "@tanstack/react-query": "4.36.1",
    "@trpc/client": "^10.45.2",
    "@trpc/next": "10.43.6",
    "@trpc/react-query": "10.43.6",
    "@trpc/server": "^10.45.2",
    "arweave": "^1.15.5",
    "dotenv": "^16.4.7",
    "jsonwebtoken": "^9.0.2",
    "jwt-decode": "^4.0.0",
    "next": "14.2.16",
    "react": "^18",
    "react-dom": "^18",
    "zod": "^3.24.1"
  },
  "devDependencies": {
    "@mermaid-js/mermaid-cli": "^11.4.2",
    "@types/jsonwebtoken": "^9.0.7",
    "@types/node": "^20",
    "@types/react": "^18",
    "@types/react-dom": "^18",
    "eslint": "^8",
    "eslint-config-next": "14.2.16",
    "prisma": "6.2.1",
    "prisma-erd-generator": "^1.11.2",
    "ts-node": "^10.9.2",
    "typescript": "^5"
  }
}<|MERGE_RESOLUTION|>--- conflicted
+++ resolved
@@ -13,14 +13,10 @@
   },
   "dependencies": {
     "@prisma/client": "6.2.1",
-<<<<<<< HEAD
     "@simplewebauthn/browser": "^13.1.0",
     "@simplewebauthn/server": "^13.1.0",
-    "@supabase/supabase-js": "^2.47.15",
-=======
     "@supabase/ssr": "^0.5.2",
     "@supabase/supabase-js": "^2.48.1",
->>>>>>> fdddc342
     "@tanstack/react-query": "4.36.1",
     "@trpc/client": "^10.45.2",
     "@trpc/next": "10.43.6",
