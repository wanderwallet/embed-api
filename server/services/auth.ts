import {
  generateAuthenticationOptions,
  verifyAuthenticationResponse,
} from "@simplewebauthn/server";
import { createServerClient } from "@/server/utils/supabase/supabase-server-client";
import { TRPCError } from "@trpc/server";
import { relyingPartyID, relyingPartyOrigin } from "./webauthnConfig";
import { Challenge, ChallengePurpose, ChallengeType, PrismaClient } from "@prisma/client";

const prisma = new PrismaClient();

export async function createChallenge(userId: string, walletId: string = "", challenge: string) {
  return prisma.challenge.create({
    data: {
      type: ChallengeType.SIGNATURE,
      purpose: ChallengePurpose.AUTHENTICATION,
      value: challenge,
      version: "1.0",
      userId: userId,
      walletId: walletId,
    },
  });
}

export async function getLatestChallenge(userId: string) {
  return prisma.challenge.findFirst({
    where: {
      userId: userId,
      type: ChallengeType.SIGNATURE,
    },
    orderBy: {
      createdAt: 'desc'
    }
  });
}

export async function validateChallenge(challenge: Challenge | null) {
  if (!challenge) {
    throw new TRPCError({ code: "NOT_FOUND", message: "Challenge not found" });
  }

  // Validate challenge expiration (30 minutes for passkeys)
  const currentTime = new Date();
  const challengeCreatedAt = new Date(challenge.createdAt);
  const timeDifferenceMs = currentTime.getTime() - challengeCreatedAt.getTime();
  const passkeyChallengeExpirationMs = 30 * 60 * 1000; // 30 minutes in milliseconds
  
  if (timeDifferenceMs > passkeyChallengeExpirationMs) {
    // Delete expired challenge
    await prisma.challenge.delete({
      where: {
        id: challenge.id,
      },
    });
    
    throw new TRPCError({
      code: "FORBIDDEN",
      message: "Challenge has expired. Please try again.",
    });
  }

  return challenge;
}

export async function deleteChallenge(challengeId: string) {
  return prisma.challenge.delete({
    where: {
      id: challengeId,
    },
  });
}

export function uint8ArrayToString(array: Uint8Array): string {
  return Buffer.from(array).toString();
}

export function stringToUint8Array(str: string): Uint8Array {
  return Buffer.from(str);
}

// ************ Passkeys Auth Functions

export async function startAuthenticateWithPasskeys(
  authProviderType: string,
  userId: string
) {
  if (authProviderType !== "PASSKEYS") {
    throw new TRPCError({
      code: "BAD_REQUEST",
      message: "Invalid auth provider type",
    });
  }

  // Retrieve user's passkeys
  const passkeys = await prisma.passkey.findMany({
    where: {
      userId: userId,
    },
    select: {
      credentialId: true,
    },
  });

  if (!passkeys.length) {
    throw new TRPCError({
      code: "NOT_FOUND",
      message: "No passkeys found for user",
    });
  }

  const options = await generateAuthenticationOptions({
    rpID: relyingPartyID,
    allowCredentials: passkeys.map((passkey) => ({
      id: passkey.credentialId,
      type: "public-key",
    })),
    userVerification: "preferred",
  });

  // Use the new utility function
  await createChallenge(userId, "", options.challenge);

  return options;
}

export async function verifyAuthenticateWithPasskeys(
  authProviderType: string,
  userId: string,
  // eslint-disable-next-line @typescript-eslint/no-explicit-any
  assertionResponse: any
) {
  if (authProviderType !== "PASSKEYS") {
    throw new TRPCError({
      code: "BAD_REQUEST",
      message: "Invalid auth provider type",
    });
  }

  // Use the new utility functions
  const challenge = await getLatestChallenge(userId);
  await validateChallenge(challenge);

  // Retrieve the matching passkey
  const passkey = await prisma.passkey.findFirst({
    where: {
      userId: userId,
      credentialId: assertionResponse.id,
    },
  });

  if (!passkey) {
    throw new TRPCError({ code: "NOT_FOUND", message: "Passkey not found" });
  }

  if (!challenge) {
    throw new TRPCError({ code: "NOT_FOUND", message: "Challenge not found" });
  }

  // Convert the passkey to the format expected by verifyAuthenticationResponse
  const verification = await verifyAuthenticationResponse({
    response: assertionResponse,
    expectedChallenge: challenge.value,
    expectedOrigin: relyingPartyOrigin,
    expectedRPID: relyingPartyID,
    credential: {
      id: passkey.credentialId,
      publicKey: Buffer.from(passkey.publicKey, 'base64'), 
      counter: passkey.signCount,
    },
  });

  if (!verification.verified) {
    throw new TRPCError({ code: "FORBIDDEN", message: "Verification failed" });
  }

  // Update the passkey
  await prisma.passkey.update({
    where: {
      id: passkey.id,
    },
    data: {
      signCount: verification.authenticationInfo.newCounter,
      lastUsedAt: new Date(),
    },
  });

  // Delete the challenge
  await deleteChallenge(challenge.id);

  return { verified: true };
}

export async function getUser() {
  const supabase = await createServerClient();

  const {
    data: { user },
  } = await supabase.auth.getUser();

  return user
}

export async function loginWithGoogle(authProviderType: string) {
  if (authProviderType !== "GOOGLE") {
    throw new TRPCError({
      code: "BAD_REQUEST",
      message: "Invalid auth provider type",
    });
  }

  const supabase = await createServerClient();

  const { data, error } = await supabase.auth.signInWithOAuth({
    provider: "google",
    options: {
      redirectTo:
        typeof window !== "undefined"
          ? `${window.location.origin}/auth/callback/google`
          : undefined,
    },
  });

  if (error) {
    console.error("Google sign-in error:", error);
    throw new TRPCError({
      code: "INTERNAL_SERVER_ERROR",
      message: error.message,
    });
  }

  if (!data.url) {
    throw new TRPCError({
      code: "INTERNAL_SERVER_ERROR",
      message: "No redirect URL returned from Supabase",
    });
  }

  return data.url;
}

export async function handleGoogleCallback() {
  const user = await getUser();
  if (!user) {
    throw new TRPCError({
      code: "UNAUTHORIZED",
      message: "Google authentication failed",
    });
  }
  return user;
}

<<<<<<< HEAD
// ************ Session Related Functions

=======
>>>>>>> 88d195f9
export async function validateSession() {
  const user = await getUser();
  if (!user) {
    throw new TRPCError({
      code: "UNAUTHORIZED",
      message: "Invalid or expired session",
    });
  }
  return user;
}

export async function refreshSession() {
  // TODO: This doesn't do anything. It should be syncing our own Session entity, unless we use triggers.

  const supabase = await createServerClient();

  const { data, error } = await supabase.auth.refreshSession();

  if (error) {
    throw new TRPCError({
      code: "UNAUTHORIZED",
      message: "Failed to refresh session",
    });
  }

  if (!data.session) {
    throw new TRPCError({
      code: "UNAUTHORIZED",
      message: "No active session",
    });
  }

  const user = await getUser();
  if (!user) {
    throw new TRPCError({
      code: "UNAUTHORIZED",
      message: "User not found",
    });
  }

  return { user, session: data.session };
}

export async function logoutUser() {
  // TODO: This doesn't do anything. It should be syncing our own Session entity, unless we use triggers.

  const supabase = await createServerClient();

  const { error } = await supabase.auth.signOut()

  if (error) {
    console.error("Error during logout:", error);
    throw error;
  }

  return { success: true }
}<|MERGE_RESOLUTION|>--- conflicted
+++ resolved
@@ -249,11 +249,6 @@
   return user;
 }
 
-<<<<<<< HEAD
-// ************ Session Related Functions
-
-=======
->>>>>>> 88d195f9
 export async function validateSession() {
   const user = await getUser();
   if (!user) {
