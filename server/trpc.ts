--- conflicted
+++ resolved
@@ -3,33 +3,24 @@
 
 const t = initTRPC.context<Context>().create();
 
-<<<<<<< HEAD
 export const router = t.router
 export const publicProcedure = t.procedure
 
 export const protectedProcedure = t.procedure.use(async (opts) => {
-  const { ctx } = opts
-  if (!ctx.user) {
-    throw new TRPCError({ code: "UNAUTHORIZED" })
-  }
-  return opts.next({
-    ctx: {
-      ...ctx,
-=======
-const isAuthed = t.middleware(({ ctx, next }) => {
-  // TODO: Make sure this comes from a valid Application...
+  const { ctx } = opts;
 
   if (!ctx.user) {
     throw new TRPCError({ code: "UNAUTHORIZED" })
   }
 
+  // We re-create `ctx` in here so that user is typed as `User` rather than `User | null`:
 
-  return next({
+  return opts.next({
     ctx: {
+      ...ctx,
       prisma: ctx.prisma,
->>>>>>> c4423699
+      session: ctx.session,
       user: ctx.user,
-      session: ctx.session,
     },
-  })
-})
+  });
+});