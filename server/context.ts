--- conflicted
+++ resolved
@@ -82,31 +82,13 @@
   const { sub: userId, session_id: sessionId, sessionData } = decodeJwt(token);
 
   const sessionUpdates: Partial<typeof updates> = {};
-<<<<<<< HEAD
   for (const [key, value] of Object.entries(updates) as [
     keyof typeof updates,
     string
   ][]) {
-    if (value && sessionData[key] !== value) {
+    if (value && sessionData?.[key] !== value) {
       sessionUpdates[key] = value;
     }
-=======
-
-  if (updates?.userAgent && sessionData?.userAgent !== updates?.userAgent) {
-    sessionUpdates.userAgent = updates.userAgent;
-  }
-
-  if (updates?.deviceNonce && sessionData?.deviceNonce !== updates?.deviceNonce) {
-    sessionUpdates.deviceNonce = updates.deviceNonce;
-  }
-
-  if (updates?.ip && sessionData?.ip !== updates?.ip) {
-    sessionUpdates.ip = updates.ip;
-  }
-
-  if (updates?.countryCode && sessionData?.countryCode !== updates?.countryCode) {
-    sessionUpdates.countryCode = updates.countryCode;
->>>>>>> d8db2381
   }
 
   if (Object.keys(sessionUpdates).length > 0) {
@@ -118,7 +100,7 @@
         data: sessionUpdates,
       })
       .catch((error) => {
-        console.error("Error updating session:", error)
+        console.error("Error updating session:", error);
       });
   }
 
