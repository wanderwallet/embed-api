--- conflicted
+++ resolved
@@ -1,24 +1,6 @@
-<<<<<<< HEAD
-import type { inferAsyncReturnType } from "@trpc/server"
-import { supabase } from "../lib/supabaseClient"
-import type { NextRequest } from "next/server"
-
-export async function createContext({ req }: { req: NextRequest }) {
-  async function getUserFromHeader() {
-    const authHeader = req.headers.get("authorization")
-    if (authHeader) {
-      const token = authHeader.split(" ")[1]
-      if (token) {
-        const {
-          data: { user },
-          error,
-        } = await supabase.auth.getUser(token)
-        if (error) {
-          console.error("Error verifying token:", error)
-=======
 import { inferAsyncReturnType } from "@trpc/server"
-import { verifyJWT } from "./auth"
 import { PrismaClient, Session } from "@prisma/client";
+import { supabase } from "@/lib/supabaseClient";
 
 interface User {
   id: string;
@@ -39,20 +21,26 @@
   // - See https://github.com/orgs/supabase/discussions/14708
 
   async function getUserFromHeader(): Promise<User | null> {
-    if (req.headers.get("authorization")) {
-      const token = req.headers.get("authorization")?.split("")[1]
+    const authHeader = req.headers.get("authorization");
+
+    if (authHeader) {
+      const token = authHeader.split(" ")[1];
+
       if (token) {
-        try {
-          const verified = await verifyJWT(token)
-          return verified satisfies User;
-        } catch {
->>>>>>> c4423699
-          return null
+        const {
+          data: { user },
+          error,
+        } = await supabase.auth.getUser(token)
+
+        if (error) {
+          console.error("Error verifying token:", error)
         }
-        return user
+
+        return user;
       }
     }
-    return null
+
+    return null;
   }
 
   const user = await getUserFromHeader();
@@ -74,17 +62,10 @@
   }
 
   return {
-<<<<<<< HEAD
-    req,
-    user,
-    supabase,
-  }
-=======
     prisma,
     user,
     session,
   };
->>>>>>> c4423699
 }
 
 export type Context = inferAsyncReturnType<typeof createContext>
