--- conflicted
+++ resolved
@@ -13,21 +13,13 @@
 import { getShareHashValidator } from "@/server/utils/share/share.validators";
 import { DbWallet } from "@/prisma/types/types";
 
-<<<<<<< HEAD
-export const RecoverWalletSchema = z.object({
-  walletId: z.string().uuid(),
-  recoveryBackupShareHash: getShareHashValidator(),
-  recoveryFileServerSignature: z.string().length(684), // RSA 4096 signature => 512 bytes => 684 characters in base64
-  challengeSolution: z.string(), // Format validation implicit in `verifyChallenge()`.
-  crossAuthRecovery: z.boolean().optional(), // Optional flag to indicate cross-auth recovery
-});
-=======
 export const RecoverWalletSchema = z
   .object({
     walletId: z.string().uuid(),
     recoveryBackupShareHash: getShareHashValidator().optional(),
     recoveryFileServerSignature: z.string().length(684).optional(), // RSA 4096 signature => 512 bytes => 684 characters in base64
     challengeSolution: z.string(), // Format validation implicit in `verifyChallenge()`.
+    crossAuthRecovery: z.boolean().optional(), // Optional flag to indicate cross-auth recovery
   })
   .superRefine((data, ctx) => {
     const hasBackupShareHash = !!data.recoveryBackupShareHash;
@@ -42,7 +34,6 @@
       });
     }
   });
->>>>>>> a73cea42
 
 export const recoverWallet = protectedProcedure
   .input(RecoverWalletSchema)
@@ -115,7 +106,6 @@
       });
     }
 
-<<<<<<< HEAD
     // Check if this is a cross-auth recovery attempt
     const isCrossAuthRecovery = input.crossAuthRecovery === true;
     
@@ -138,8 +128,8 @@
       // Verify the recovery file signature directly
       const isSignatureValid = await BackupUtils.verifyRecoveryFileSignature({
         walletId: input.walletId,
-        recoveryBackupShareHash: input.recoveryBackupShareHash,
-        recoveryFileServerSignature: input.recoveryFileServerSignature
+        recoveryBackupShareHash: input.recoveryBackupShareHash || '',
+        recoveryFileServerSignature: input.recoveryFileServerSignature || ''
       });
       
       if (!isSignatureValid) {
@@ -151,39 +141,28 @@
       }
     } else {
       // Standard challenge validation
-      console.log("Performing standard challenge validation");
+      const publicKey =
+        recoveryKeyShare?.recoveryBackupSharePublicKey ||
+        (
+          await ctx.prisma.wallet.findFirst({
+            select: { publicKey: true },
+            where: {
+              id: input.walletId,
+              userId: ctx.user.id,
+            },
+          })
+        )?.publicKey ||
+        null;
+
       isChallengeValid = await ChallengeUtils.verifyChallenge({
         challenge,
         session: ctx.session,
-        shareHash: recoveryKeyShare.recoveryBackupShareHash,
+        shareHash: recoveryKeyShare?.recoveryBackupShareHash || null,
         now,
         solution: input.challengeSolution,
-        publicKey: recoveryKeyShare.recoveryBackupSharePublicKey,
-      });
-    }
-=======
-    const publicKey =
-      recoveryKeyShare?.recoveryBackupSharePublicKey ||
-      (
-        await ctx.prisma.wallet.findFirst({
-          select: { publicKey: true },
-          where: {
-            id: input.walletId,
-            userId: ctx.user.id,
-          },
-        })
-      )?.publicKey ||
-      null;
-
-    const isChallengeValid = await ChallengeUtils.verifyChallenge({
-      challenge,
-      session: ctx.session,
-      shareHash: recoveryKeyShare?.recoveryBackupShareHash || null,
-      now,
-      solution: input.challengeSolution,
-      publicKey,
-    });
->>>>>>> a73cea42
+        publicKey,
+      });
+    }
 
     if (!isChallengeValid) {
       // TODO: Add a wallet recovery attempt limit?
