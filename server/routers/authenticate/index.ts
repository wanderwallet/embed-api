--- conflicted
+++ resolved
@@ -1,9 +1,6 @@
 import { publicProcedure, protectedProcedure } from "../../trpc";
-<<<<<<< HEAD
-import { getUser, supabase } from "../../../lib/supabaseClient";
-=======
+import { createServerClient } from "@/server/utils/supabase/supabase-server-client";
 import { getUser } from "@/server/services/auth";
->>>>>>> 5caa4327
 import {
   loginWithGoogle,
   logoutUser,
@@ -30,6 +27,7 @@
       z.object({ authProviderType: z.string(), options: z.any().optional() })
     )
     .mutation(async ({ input }) => {
+      const supabase = await createServerClient();
       let response;
       switch (input.authProviderType) {
         case AuthProviderType.GOOGLE:
