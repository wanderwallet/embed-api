--- conflicted
+++ resolved
@@ -68,11 +68,7 @@
 
       if (!provider) throw new Error("Unsupported auth provider type");
 
-<<<<<<< HEAD
-      const { data } = await supabase.auth.signInWithOAuth({
-=======
       const { error, data } = await supabase.auth.signInWithOAuth({
->>>>>>> de120e02
         provider,
         options: {
           redirectTo: typeof window !== "undefined" 
@@ -81,13 +77,6 @@
         }
       });
 
-<<<<<<< HEAD
-      if (!data.url) {
-        throw new Error("Failed to get OAuth URL");
-      }
-
-      return { url: data.url };
-=======
       if (error) {
         throw new Error(error.message);
       }
@@ -96,7 +85,6 @@
         user: null,
         data: data.url,
       };
->>>>>>> de120e02
     }),
 
   getUser: protectedProcedure.query(async () => {
