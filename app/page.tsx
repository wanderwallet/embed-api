--- conflicted
+++ resolved
@@ -1,17 +1,15 @@
 "use client"
 
-<<<<<<< HEAD
-import { useState, useEffect } from "react"
+import { useEffect } from "react"
 import { useRouter } from "next/navigation"
 import { trpc } from "@/services/trpc"
 import { useAuth } from "@/hooks/useAuth"
 import { supabase } from "@/lib/supabaseClient"
 
 export default function Login() {
-  const router = useRouter()
-  const { user, isLoading: isAuthLoading } = useAuth()
-  const [isLoading, setIsLoading] = useState(false)
-  const loginMutation = trpc.authenticate.useMutation()
+  const router = useRouter();
+  const { user, isLoading: isAuthLoading } = useAuth();
+  const loginMutation = trpc.authenticate.useMutation();
 
   useEffect(() => {
     if (user) {
@@ -24,8 +22,9 @@
       data: { subscription },
     } = supabase.auth.onAuthStateChange((_event, session) => {
       if (session) {
-        localStorage.setItem("supabase.auth.token", session.access_token)
-        router.push("/dashboard")
+        localStorage.setItem("supabase.auth.token", session.access_token);
+
+        router.push("/dashboard");
       }
     })
 
@@ -33,9 +32,9 @@
   }, [router])
 
   const handleGoogleSignIn = async () => {
-    setIsLoading(true)
     try {
-      const { url } = await loginMutation.mutateAsync({ authProviderType: "GOOGLE" })
+      const { url } = await loginMutation.mutateAsync({ authProviderType: "GOOGLE" });
+
       if (url) {
         // Redirect to Google's OAuth page
         window.location.href = url
@@ -44,8 +43,6 @@
       }
     } catch (error) {
       console.error("Google sign-in failed:", error)
-    } finally {
-      setIsLoading(false)
     }
   }
 
@@ -55,43 +52,17 @@
   return (
     <div className="flex flex-col items-center justify-center min-h-screen bg-gray-100">
       <h1 className="text-4xl font-bold mb-8">Welcome to Our App</h1>
+
       <button
         onClick={handleGoogleSignIn}
-        disabled={isLoading}
+        disabled={loginMutation.isLoading}
         className="bg-white text-gray-700 font-semibold py-2 px-4 border border-gray-300 rounded shadow-sm hover:bg-gray-50 focus:outline-none focus:ring-2 focus:ring-offset-2 focus:ring-blue-500"
       >
-        {isLoading ? "Loading..." : "Sign in with Google"}
+        {loginMutation.isLoading ? "Loading..." : "Sign in with Google"}
       </button>
-=======
-import { useState } from "react"
-import { trpc } from "@/utils/trpc"
 
-// TODO: just a test public page, could possible convert to a swagger docs
-export default function Home() {
-  const [isAuthenticated, setIsAuthenticated] = useState(false);
+      { loginMutation.error ? (<p>{ loginMutation.error.message }</p>) : null }
 
-  const authenticate = trpc.authenticate.useMutation({
-    onSuccess: () => {
-      setIsAuthenticated(true)
-    },
-  });
-
-  const wallets = trpc.fetchWallets.useQuery(undefined, {
-    enabled: isAuthenticated,
-  });
-
-  return (
-    <div>
-      <h1>Public Page</h1>
-
-      { isAuthenticated ? (
-        <pre>
-          { JSON.stringify(wallets.data, null, "  ") }
-        </pre>
-      ) : (
-        <button onClick={() => authenticate.mutate()}>Authenticate</button>
-      ) }
->>>>>>> c4423699
     </div>
   )
 }
