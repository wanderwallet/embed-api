--- conflicted
+++ resolved
@@ -1,13 +1,7 @@
-<<<<<<< HEAD
 import { createTRPCNext } from "@trpc/next";
 import { httpBatchLink } from "@trpc/client";
 import type { AppRouter } from "@/server/routers/_app";
-=======
-import { createTRPCNext } from "@trpc/next"
-import { httpBatchLink } from "@trpc/client"
-import type { AppRouter } from "@/server/routers/_app"
-import superjson from 'superjson';
->>>>>>> d8db2381
+import superjson from "superjson";
 
 function getBaseUrl() {
   if (typeof window !== "undefined") return "";
